//! http2 transport
//!
//! Note that we are using the framing from http2, so we have to make sure that
//! the parameters on both client and server side are big enough.
use std::{
    convert::Infallible, error, fmt, io, marker::PhantomData, net::SocketAddr, pin::Pin, result,
    sync::Arc, task::Poll,
};

use crate::{LocalAddr, RpcMessage};
use bytes::Bytes;
use flume::{r#async::RecvFut, Receiver, Sender};
use futures::{Future, FutureExt, Sink, SinkExt, StreamExt};
use hyper::{
    client::{connect::Connect, HttpConnector, ResponseFuture},
    server::conn::AddrIncoming,
    service::{make_service_fn, service_fn},
    Body, Client, Request, Response, Server, StatusCode, Uri,
};
use pin_project::pin_project;
use tokio::task::JoinHandle;
use tokio::{
    io::{AsyncRead, AsyncWrite},
    sync::mpsc,
};
use tracing::{debug, event, trace, Level};

struct ClientChannelInner {
    client: Box<dyn Requester>,
    config: Arc<ChannelConfig>,
    uri: Uri,
}

/// Client channel
pub struct ClientChannel<In: RpcMessage, Out: RpcMessage> {
    inner: Arc<ClientChannelInner>,
    _p: PhantomData<(In, Out)>,
}

/// Trait so we don't have to drag around the hyper internals
trait Requester: Send + Sync + 'static {
    fn request(&self, req: Request<Body>) -> ResponseFuture;
}

impl<C: Connect + Clone + Send + Sync + 'static> Requester for Client<C, Body> {
    fn request(&self, req: Request<Body>) -> ResponseFuture {
        self.request(req)
    }
}

impl<In: RpcMessage, Out: RpcMessage> ClientChannel<In, Out> {
    /// create a client given an uri and the default configuration
    pub fn new(uri: Uri) -> Self {
        Self::with_config(uri, ChannelConfig::default())
    }

    /// create a client given an uri and a custom configuration
    pub fn with_config(uri: Uri, config: ChannelConfig) -> Self {
        let mut connector = HttpConnector::new();
        connector.set_nodelay(true);
        Self::with_connector(connector, uri, Arc::new(config))
    }

    /// create a client given an uri and a custom configuration
    pub fn with_connector<C: Connect + Clone + Send + Sync + 'static>(
        connector: C,
        uri: Uri,
        config: Arc<ChannelConfig>,
    ) -> Self {
        let client = Client::builder()
            .http2_only(true)
            .http2_initial_connection_window_size(Some(config.max_frame_size))
            .http2_initial_stream_window_size(Some(config.max_frame_size))
            .http2_max_frame_size(Some(config.max_frame_size))
            .http2_max_send_buf_size(config.max_frame_size.try_into().unwrap())
            .build(connector);
        Self {
            inner: Arc::new(ClientChannelInner {
                client: Box::new(client),
                uri,
                config,
            }),
            _p: PhantomData,
        }
    }
}

impl<In: RpcMessage, Out: RpcMessage> fmt::Debug for ClientChannel<In, Out> {
    fn fmt(&self, f: &mut fmt::Formatter<'_>) -> fmt::Result {
        f.debug_struct("ClientChannel")
            .field("uri", &self.inner.uri)
            .field("config", &self.inner.config)
            .finish()
    }
}

impl<In: RpcMessage, Out: RpcMessage> Clone for ClientChannel<In, Out> {
    fn clone(&self) -> Self {
        Self {
            inner: self.inner.clone(),
            _p: PhantomData,
        }
    }
}

type Socket<In, Out> = (self::SendSink<Out>, self::RecvStream<In>);

type InternalChannel = (Receiver<hyper::Result<Bytes>>, Sender<io::Result<Bytes>>);

/// Error when setting a channel configuration
#[derive(Debug, Clone)]
pub enum ChannelConfigError {
    /// The maximum frame size is invalid
    InvalidMaxFrameSize(u32),
}

impl fmt::Display for ChannelConfigError {
    fn fmt(&self, f: &mut fmt::Formatter<'_>) -> fmt::Result {
        fmt::Debug::fmt(&self, f)
    }
}

impl error::Error for ChannelConfigError {}

/// Channel configuration
///
/// These settings apply to both client and server channels.
#[derive(Debug, Clone)]
pub struct ChannelConfig {
    /// The maximum frame size to use.
    max_frame_size: u32,
}

impl ChannelConfig {
    /// Set the maximum frame size.
    pub fn max_frame_size(mut self, value: u32) -> result::Result<Self, ChannelConfigError> {
        if !(0x4000..=0xFFFFFF).contains(&value) {
            return Err(ChannelConfigError::InvalidMaxFrameSize(value));
        }
        self.max_frame_size = value;
        Ok(self)
    }
}

impl Default for ChannelConfig {
    fn default() -> Self {
        Self {
            max_frame_size: 0xFFFFFF,
        }
    }
}

/// Trait to get the remote address of a connection
trait HasRemoteAddr {
    fn remote_addr(&self) -> Box<dyn fmt::Debug>;
}

impl HasRemoteAddr for hyper::server::conn::AddrStream {
    fn remote_addr(&self) -> Box<dyn fmt::Debug> {
        Box::new(self.remote_addr())
    }
}

/// A server-side channel using a hyper connection
///
/// Each request made by the any client connection this channel will yield a `(recv, send)`
/// pair which allows receiving the request and sending the response.  Both these are
/// channels themselves to support streaming requests and responses.
///
/// Creating this spawns a tokio task which runs the server, once dropped this task is shut
/// down: no new connections will be accepted and existing channels will stop.
#[derive(Debug)]
pub struct ServerChannel<In: RpcMessage, Out: RpcMessage> {
    /// The channel.
    channel: Receiver<InternalChannel>,
    /// The configuration.
    config: Arc<ChannelConfig>,
    /// The sender to stop the server.
    ///
    /// We never send anything over this really, simply dropping it makes the receiver
    /// complete and will shut down the hyper server.
    stop_tx: mpsc::Sender<()>,
<<<<<<< HEAD
    /// The local address this server is bound to.
    ///
    /// This is useful when the listen address uses a random port, `:0`, to find out which
    /// port was bound by the kernel.
    local_addr: [LocalAddr; 1],
=======
    /// Phantom data for in and out
    _p: PhantomData<(In, Out)>,
>>>>>>> 5d920ae9
}

impl<In: RpcMessage, Out: RpcMessage> ServerChannel<In, Out> {
    /// Creates a server listening on the [`SocketAddr`], with the default configuration.
    pub fn serve(addr: &SocketAddr) -> hyper::Result<Self> {
        Self::serve_with_config(addr, Default::default())
    }

    /// Creates a server listening on the [`SocketAddr`] with a custom configuration.
    pub fn serve_with_config(addr: &SocketAddr, config: ChannelConfig) -> hyper::Result<Self> {
        let mut addr_incoming = AddrIncoming::bind(addr)?;
        addr_incoming.set_nodelay(true);
        Self::serve_with_incoming(addr_incoming, Arc::new(config))
    }

    /// Serve with a custom incoming and custom config
    fn serve_with_incoming<I>(incoming: I, config: Arc<ChannelConfig>) -> hyper::Result<Self>
    where
        I: hyper::server::accept::Accept + Send + 'static,
        I::Conn: AsyncRead + AsyncWrite + Unpin + Send + HasRemoteAddr + 'static,
        I::Error: Into<Box<dyn error::Error + Send + Sync>>,
    {
        let (accept_tx, accept_rx) = flume::bounded(32);

        // The hyper "MakeService" which is called for each connection that is made to the
        // server.  It creates another Service which handles a single request.
        let service = make_service_fn(move |socket: &I::Conn| {
            let remote_addr = socket.remote_addr();
            event!(Level::TRACE, "Connection from {:?}", remote_addr);

            // Need a new accept_tx to move to the future on every call of this FnMut.
            let accept_tx = accept_tx.clone();
            async move {
                let one_req_service = service_fn(move |req: Request<Body>| {
                    // This closure is an FnMut as well, so clone accept_tx once more.
                    Self::handle_one_http2_request(req, accept_tx.clone())
                });
                Ok::<_, Infallible>(one_req_service)
            }
        });

        let server = Server::builder(incoming)
            .http2_only(true)
            .http2_initial_connection_window_size(Some(config.max_frame_size))
            .http2_initial_stream_window_size(Some(config.max_frame_size))
            .http2_max_frame_size(Some(config.max_frame_size))
            .http2_max_send_buf_size(config.max_frame_size.try_into().unwrap())
            .serve(service);
        let local_addr = server.local_addr();

        let (stop_tx, mut stop_rx) = mpsc::channel::<()>(1);
        let server = server.with_graceful_shutdown(async move {
            // If the sender is dropped this will also gracefully terminate the server.
            stop_rx.recv().await;
        });
        tokio::spawn(server);

        Ok(Self {
            channel: accept_rx,
            config,
            stop_tx,
<<<<<<< HEAD
            local_addr: [LocalAddr::Socket(local_addr)],
=======
            _p: PhantomData,
>>>>>>> 5d920ae9
        })
    }

    /// Handles a single HTTP2 request.
    ///
    /// This creates the channels to communicate the (optionally streaming) request and
    /// response and sends them to the [`ServerChannel`].
    async fn handle_one_http2_request(
        req: Request<Body>,
        accept_tx: Sender<InternalChannel>,
    ) -> Result<Response<Body>, String> {
        let (req_tx, req_rx) = flume::bounded::<hyper::Result<Bytes>>(32);
        let (res_tx, res_rx) = flume::bounded::<io::Result<Bytes>>(32);
        accept_tx
            .send_async((req_rx, res_tx))
            .await
            .map_err(|_e| "unable to send")?;

        spawn_recv_forwarder(req.into_body(), req_tx);
        // Create a response with the response body channel as the response body
        let response = Response::builder()
            .status(StatusCode::OK)
            .body(Body::wrap_stream(res_rx.into_stream()))
            .map_err(|_| "unable to set body")?;
        Ok(response)
    }
}

/// Spawns a task which forwards requests from the network to a flume channel.
///
/// This task will read frames from the network, filter out empty frames, and
/// forward non-empty frames to the flume channel. It will send the first error,
/// but will then terminate.
///
/// If there is a network error or the flume channel closes or the request
/// stream is simply ended this task will terminate.
///
/// So it is fine to ignore the returned [`JoinHandle`].
///
/// The HTTP2 request comes from *req* and the data is sent to `req_tx`.
fn spawn_recv_forwarder(req: Body, req_tx: Sender<hyper::Result<Bytes>>) -> JoinHandle<()> {
    tokio::spawn(async move {
        let mut stream = req;

        // This assumes each chunk received corresponds to a single HTTP2 frame.
        while let Some(chunk) = stream.next().await {
            let exit = match chunk.as_ref() {
                Ok(chunk) => {
                    if chunk.is_empty() {
                        // Ignore empty chunks. we won't send empty chunks.
                        continue;
                    }
                    event!(Level::TRACE, "Server got msg: {} bytes", chunk.len());
                    false
                }
                Err(cause) => {
                    // Indicates that the connection has been closed on the client side.
                    // This is a normal occurrence, e.g. when the client has raced the RPC
                    // call with something else and has droppped the future.
                    debug!("Network error: {}", cause);
                    true
                }
            };
            if let Err(_cause) = req_tx.send_async(chunk).await {
                // The receiver is gone, so we can't send any more data.
                //
                // This is a normal way for an interaction to end, when the server side is done processing
                // the request and drops the receiver.
                //
                // don't log the cause. It does not contain any useful information.
                trace!("Flume receiver dropped");
                break;
            }
            // exiting the task will drop the sender, which will cause the receiver to produce an error.
            // this is a normal way for an interaction to end.
            if exit {
                break;
            }
        }
    })
}

// This does not want or need RpcMessage to be clone but still want to clone the
// ServerChannel and it's containing channels itself.  The derive macro can't cope with this
// so this needs to be written by hand.
impl<In: RpcMessage, Out: RpcMessage> Clone for ServerChannel<In, Out> {
    fn clone(&self) -> Self {
        Self {
            channel: self.channel.clone(),
            stop_tx: self.stop_tx.clone(),
<<<<<<< HEAD
            local_addr: self.local_addr.clone(),
=======
            config: self.config.clone(),
            _p: PhantomData,
>>>>>>> 5d920ae9
        }
    }
}

/// Receive stream for http2 channels.
pub struct RecvStream<Res: RpcMessage>(
    flume::r#async::RecvStream<'static, hyper::Result<Bytes>>,
    PhantomData<Res>,
);

impl<Res: RpcMessage> RecvStream<Res> {
    /// Creates a new [`RecvStream`] from a [`flume::Receiver`].
    pub fn new(recv: flume::Receiver<hyper::Result<Bytes>>) -> Self {
        Self(recv.into_stream(), PhantomData)
    }
}

impl<In: RpcMessage> Clone for RecvStream<In> {
    fn clone(&self) -> Self {
        Self(self.0.clone(), PhantomData)
    }
}

impl<Res: RpcMessage> futures::Stream for RecvStream<Res> {
    type Item = Result<Res, RecvError>;

    fn poll_next(
        mut self: Pin<&mut Self>,
        cx: &mut std::task::Context<'_>,
    ) -> Poll<Option<Self::Item>> {
        match self.0.poll_next_unpin(cx) {
            Poll::Ready(Some(Ok(item))) => match bincode::deserialize::<Res>(item.as_ref()) {
                Ok(msg) => Poll::Ready(Some(Ok(msg))),
                Err(cause) => Poll::Ready(Some(Err(RecvError::DeserializeError(cause)))),
            },
            Poll::Ready(Some(Err(cause))) => Poll::Ready(Some(Err(RecvError::NetworkError(cause)))),
            Poll::Ready(None) => Poll::Ready(None),
            Poll::Pending => Poll::Pending,
        }
    }
}

/// SendSink for http2 channels
pub struct SendSink<Out: RpcMessage> {
    sink: flume::r#async::SendSink<'static, io::Result<Bytes>>,
    config: Arc<ChannelConfig>,
    _p: PhantomData<Out>,
}

impl<Out: RpcMessage> SendSink<Out> {
    fn new(sender: flume::Sender<io::Result<Bytes>>, config: Arc<ChannelConfig>) -> Self {
        Self {
            sink: sender.into_sink(),
            config,
            _p: PhantomData,
        }
    }
    fn serialize(&self, item: Out) -> Result<Bytes, SendError> {
        let data = bincode::serialize(&item).map_err(SendError::SerializeError)?;
        // Compute the max payload size by removing a fudge factor from the max frame size.
        // This is probably on the high side. We would have to read
        // https://datatracker.ietf.org/doc/rfc7540/ to figure out the exact overhead.
        let max_payload_size = self.config.max_frame_size as usize - 1024;
        if data.is_empty() || data.len() > max_payload_size {
            return Err(SendError::SizeError(data.len()));
        }
        Ok(data.into())
    }
}

impl<Out: RpcMessage> Sink<Out> for SendSink<Out> {
    type Error = SendError;

    fn poll_ready(
        mut self: Pin<&mut Self>,
        cx: &mut std::task::Context<'_>,
    ) -> Poll<Result<(), Self::Error>> {
        self.sink
            .poll_ready_unpin(cx)
            .map_err(|_| SendError::ReceiverDropped)
    }

    fn start_send(mut self: Pin<&mut Self>, item: Out) -> Result<(), Self::Error> {
        // figure out what to send and what to return
        let (send, res) = match self.serialize(item) {
            Ok(data) => (Ok(data), Ok(())),
            Err(cause) => (
                Err(io::Error::new(io::ErrorKind::Other, cause.to_string())),
                Err(cause),
            ),
        };
        // attempt sending
        self.sink
            .start_send_unpin(send)
            .map_err(|_| SendError::ReceiverDropped)?;
        res
    }

    fn poll_flush(
        mut self: Pin<&mut Self>,
        cx: &mut std::task::Context<'_>,
    ) -> Poll<Result<(), Self::Error>> {
        self.sink
            .poll_flush_unpin(cx)
            .map_err(|_| SendError::ReceiverDropped)
    }

    fn poll_close(
        mut self: Pin<&mut Self>,
        cx: &mut std::task::Context<'_>,
    ) -> Poll<Result<(), Self::Error>> {
        self.sink
            .poll_close_unpin(cx)
            .map_err(|_| SendError::ReceiverDropped)
    }
}

/// Send error for http2 channels.
///
/// The only thing that can go wrong is that the task that writes to the hyper stream has died.
#[derive(Debug)]
pub enum SendError {
    /// Error when bincode serializing the message.
    SerializeError(bincode::Error),
    /// The message is too large to be sent, or zero size.
    SizeError(usize),
    /// The connection has been closed.
    ReceiverDropped,
}

impl fmt::Display for SendError {
    fn fmt(&self, f: &mut fmt::Formatter<'_>) -> fmt::Result {
        fmt::Debug::fmt(&self, f)
    }
}

impl error::Error for SendError {}

/// Receive error for http2 channels.
#[derive(Debug)]
pub enum RecvError {
    /// Error when bincode deserializing the message.
    DeserializeError(bincode::Error),
    /// Hyper network error.
    NetworkError(hyper::Error),
}

impl fmt::Display for RecvError {
    fn fmt(&self, f: &mut fmt::Formatter<'_>) -> fmt::Result {
        fmt::Debug::fmt(&self, f)
    }
}

impl error::Error for RecvError {}

/// Http2 channel types
#[derive(Debug, Clone)]
pub struct ChannelTypes;

impl crate::ChannelTypes for ChannelTypes {
    type SendSink<M: RpcMessage> = self::SendSink<M>;

    type RecvStream<M: RpcMessage> = self::RecvStream<M>;

    type SendError = self::SendError;

    type RecvError = self::RecvError;

    type OpenBiError = self::OpenBiError;

    type OpenBiFuture<'a, In: RpcMessage, Out: RpcMessage> = self::OpenBiFuture<'a, In, Out>;

    type AcceptBiError = self::AcceptBiError;

    type AcceptBiFuture<'a, In: RpcMessage, Out: RpcMessage> = self::AcceptBiFuture<'a, In, Out>;

    type ClientChannel<In: RpcMessage, Out: RpcMessage> = self::ClientChannel<In, Out>;

    type ServerChannel<In: RpcMessage, Out: RpcMessage> = self::ServerChannel<In, Out>;
}

/// OpenBiError for mem channels.
#[derive(Debug)]
pub enum OpenBiError {
    /// Hyper http error
    HyperHttp(hyper::http::Error),
    /// Generic hyper error
    Hyper(hyper::Error),
    /// The remote side of the channel was dropped
    RemoteDropped,
}

impl fmt::Display for OpenBiError {
    fn fmt(&self, f: &mut fmt::Formatter<'_>) -> fmt::Result {
        fmt::Debug::fmt(self, f)
    }
}

impl std::error::Error for OpenBiError {}

/// Future returned by `Channel::open_bi`.
#[allow(clippy::type_complexity)]
#[pin_project]
pub struct OpenBiFuture<'a, In, Out> {
    chan: Option<
        Result<
            (
                ResponseFuture,
                flume::Sender<io::Result<Bytes>>,
                Arc<ChannelConfig>,
            ),
            OpenBiError,
        >,
    >,
    _p: PhantomData<&'a (In, Out)>,
}

#[allow(clippy::type_complexity)]
impl<'a, In: RpcMessage, Out: RpcMessage> OpenBiFuture<'a, In, Out> {
    fn new(
        value: Result<
            (
                ResponseFuture,
                flume::Sender<io::Result<Bytes>>,
                Arc<ChannelConfig>,
            ),
            OpenBiError,
        >,
    ) -> Self {
        Self {
            chan: Some(value),
            _p: PhantomData,
        }
    }
}

impl<'a, In: RpcMessage, Out: RpcMessage> Future for OpenBiFuture<'a, In, Out> {
    type Output = result::Result<self::Socket<In, Out>, OpenBiError>;

    fn poll(
        self: std::pin::Pin<&mut Self>,
        cx: &mut std::task::Context<'_>,
    ) -> std::task::Poll<Self::Output> {
        let this = self.project();
        match this.chan {
            Some(Ok((fut, _, _))) => match fut.poll_unpin(cx) {
                Poll::Ready(Ok(res)) => {
                    event!(Level::TRACE, "OpenBiFuture got response");
                    let (_, out_tx, config) = this.chan.take().unwrap().unwrap();
                    let (in_tx, in_rx) = flume::bounded::<hyper::Result<Bytes>>(32);
                    spawn_recv_forwarder(res.into_body(), in_tx);

                    let out_tx = self::SendSink::new(out_tx, config);
                    let in_rx = self::RecvStream::new(in_rx);
                    Poll::Ready(Ok((out_tx, in_rx)))
                }
                Poll::Ready(Err(cause)) => {
                    event!(Level::TRACE, "OpenBiFuture got error {}", cause);
                    this.chan.take();
                    Poll::Ready(Err(OpenBiError::Hyper(cause)))
                }
                Poll::Pending => Poll::Pending,
            },
            Some(Err(_)) => {
                // this is guaranteed to work since we are in Some(Err(_))
                let err = this.chan.take().unwrap().unwrap_err();
                Poll::Ready(Err(err))
            }
            None => {
                // return pending once the option is none, as per the contract
                // for a fused future
                Poll::Pending
            }
        }
    }
}

/// AcceptBiError for mem channels.
///
/// There is not much that can go wrong with mem channels.
#[derive(Debug)]
pub enum AcceptBiError {
    /// Hyper error
    Hyper(hyper::http::Error),
    /// The remote side of the channel was dropped
    RemoteDropped,
}

impl fmt::Display for AcceptBiError {
    fn fmt(&self, f: &mut fmt::Formatter<'_>) -> fmt::Result {
        fmt::Debug::fmt(self, f)
    }
}

impl error::Error for AcceptBiError {}

/// Future returned by `Channel::accept_bi`.
#[allow(clippy::type_complexity)]
#[pin_project]
pub struct AcceptBiFuture<'a, In, Out> {
    chan: Option<(
        RecvFut<'a, (Receiver<hyper::Result<Bytes>>, Sender<io::Result<Bytes>>)>,
        Arc<ChannelConfig>,
    )>,
    _p: PhantomData<(In, Out)>,
}

impl<'a, In: RpcMessage, Out: RpcMessage> AcceptBiFuture<'a, In, Out> {
    #[allow(clippy::type_complexity)]
    fn new(
        fut: RecvFut<'a, (Receiver<hyper::Result<Bytes>>, Sender<io::Result<Bytes>>)>,
        config: Arc<ChannelConfig>,
    ) -> Self {
        Self {
            chan: Some((fut, config)),
            _p: PhantomData,
        }
    }
}

impl<'a, In: RpcMessage, Out: RpcMessage> Future for AcceptBiFuture<'a, In, Out> {
    type Output = result::Result<self::Socket<In, Out>, AcceptBiError>;

    fn poll(
        self: std::pin::Pin<&mut Self>,
        cx: &mut std::task::Context<'_>,
    ) -> std::task::Poll<Self::Output> {
        let this = self.project();
        match this.chan {
            Some((fut, _)) => match fut.poll_unpin(cx) {
                Poll::Ready(Ok((recv, send))) => {
                    let (_, config) = this.chan.take().unwrap();
                    Poll::Ready(Ok((
                        self::SendSink::new(send, config),
                        self::RecvStream::new(recv),
                    )))
                }
                Poll::Ready(Err(_cause)) => {
                    this.chan.take();
                    Poll::Ready(Err(AcceptBiError::RemoteDropped))
                }
                Poll::Pending => Poll::Pending,
            },
            None => {
                // return pending once the option is none, as per the contract
                // for a fused future
                Poll::Pending
            }
        }
    }
}

impl<In, Out> crate::ClientChannel<In, Out, ChannelTypes> for ClientChannel<In, Out>
where
    In: RpcMessage,
    Out: RpcMessage,
{
    fn open_bi(&self) -> OpenBiFuture<'_, In, Out> {
        event!(Level::TRACE, "open_bi {}", self.inner.uri);
        let (out_tx, out_rx) = flume::bounded::<io::Result<Bytes>>(32);
        let req: Result<Request<Body>, OpenBiError> = Request::post(&self.inner.uri)
            .body(Body::wrap_stream(out_rx.into_stream()))
            .map_err(OpenBiError::HyperHttp);
        let res = req.map(|req| {
            (
                self.inner.client.request(req),
                out_tx,
                self.inner.config.clone(),
            )
        });
        OpenBiFuture::new(res)
    }
}

impl<In: RpcMessage, Out: RpcMessage> crate::ServerChannel<In, Out, ChannelTypes>
    for ServerChannel<In, Out>
{
    fn accept_bi(&self) -> AcceptBiFuture<'_, In, Out> {
        AcceptBiFuture::new(self.channel.recv_async(), self.config.clone())
    }

    fn local_addr(&self) -> &[crate::LocalAddr] {
        &self.local_addr
    }
}<|MERGE_RESOLUTION|>--- conflicted
+++ resolved
@@ -13,16 +13,13 @@
 use futures::{Future, FutureExt, Sink, SinkExt, StreamExt};
 use hyper::{
     client::{connect::Connect, HttpConnector, ResponseFuture},
-    server::conn::AddrIncoming,
+    server::conn::{AddrIncoming, AddrStream},
     service::{make_service_fn, service_fn},
     Body, Client, Request, Response, Server, StatusCode, Uri,
 };
 use pin_project::pin_project;
+use tokio::sync::mpsc;
 use tokio::task::JoinHandle;
-use tokio::{
-    io::{AsyncRead, AsyncWrite},
-    sync::mpsc,
-};
 use tracing::{debug, event, trace, Level};
 
 struct ClientChannelInner {
@@ -150,17 +147,6 @@
     }
 }
 
-/// Trait to get the remote address of a connection
-trait HasRemoteAddr {
-    fn remote_addr(&self) -> Box<dyn fmt::Debug>;
-}
-
-impl HasRemoteAddr for hyper::server::conn::AddrStream {
-    fn remote_addr(&self) -> Box<dyn fmt::Debug> {
-        Box::new(self.remote_addr())
-    }
-}
-
 /// A server-side channel using a hyper connection
 ///
 /// Each request made by the any client connection this channel will yield a `(recv, send)`
@@ -180,16 +166,13 @@
     /// We never send anything over this really, simply dropping it makes the receiver
     /// complete and will shut down the hyper server.
     stop_tx: mpsc::Sender<()>,
-<<<<<<< HEAD
     /// The local address this server is bound to.
     ///
     /// This is useful when the listen address uses a random port, `:0`, to find out which
     /// port was bound by the kernel.
     local_addr: [LocalAddr; 1],
-=======
     /// Phantom data for in and out
     _p: PhantomData<(In, Out)>,
->>>>>>> 5d920ae9
 }
 
 impl<In: RpcMessage, Out: RpcMessage> ServerChannel<In, Out> {
@@ -200,23 +183,11 @@
 
     /// Creates a server listening on the [`SocketAddr`] with a custom configuration.
     pub fn serve_with_config(addr: &SocketAddr, config: ChannelConfig) -> hyper::Result<Self> {
-        let mut addr_incoming = AddrIncoming::bind(addr)?;
-        addr_incoming.set_nodelay(true);
-        Self::serve_with_incoming(addr_incoming, Arc::new(config))
-    }
-
-    /// Serve with a custom incoming and custom config
-    fn serve_with_incoming<I>(incoming: I, config: Arc<ChannelConfig>) -> hyper::Result<Self>
-    where
-        I: hyper::server::accept::Accept + Send + 'static,
-        I::Conn: AsyncRead + AsyncWrite + Unpin + Send + HasRemoteAddr + 'static,
-        I::Error: Into<Box<dyn error::Error + Send + Sync>>,
-    {
         let (accept_tx, accept_rx) = flume::bounded(32);
 
         // The hyper "MakeService" which is called for each connection that is made to the
         // server.  It creates another Service which handles a single request.
-        let service = make_service_fn(move |socket: &I::Conn| {
+        let service = make_service_fn(move |socket: &AddrStream| {
             let remote_addr = socket.remote_addr();
             event!(Level::TRACE, "Connection from {:?}", remote_addr);
 
@@ -231,6 +202,8 @@
             }
         });
 
+        let mut incoming = AddrIncoming::bind(addr)?;
+        incoming.set_nodelay(true);
         let server = Server::builder(incoming)
             .http2_only(true)
             .http2_initial_connection_window_size(Some(config.max_frame_size))
@@ -249,13 +222,10 @@
 
         Ok(Self {
             channel: accept_rx,
-            config,
+            config: Arc::new(config),
             stop_tx,
-<<<<<<< HEAD
             local_addr: [LocalAddr::Socket(local_addr)],
-=======
             _p: PhantomData,
->>>>>>> 5d920ae9
         })
     }
 
@@ -346,12 +316,9 @@
         Self {
             channel: self.channel.clone(),
             stop_tx: self.stop_tx.clone(),
-<<<<<<< HEAD
             local_addr: self.local_addr.clone(),
-=======
             config: self.config.clone(),
             _p: PhantomData,
->>>>>>> 5d920ae9
         }
     }
 }
